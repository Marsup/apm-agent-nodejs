--- conflicted
+++ resolved
@@ -2,24 +2,17 @@
 
 var LINES_OF_CONTEXT = 7;
 
-<<<<<<< HEAD
 var getFunction = function (line) {
-    return line.getFunctionName() ||
-           line.getTypeName() + '.' + (line.getMethodName() || '<anonymous>');
-};
-=======
-function getFunction(line) {
     try {
         return line.getFunctionName() ||
                line.getTypeName() + '.' + (line.getMethodName() || '<anonymous>');
-    } catch(e) {
+    } catch (e) {
         // This seems to happen sometimes when using 'use strict',
         // stemming from `getTypeName`.
         // [TypeError: Cannot read property 'constructor' of undefined]
         return '<anonymous>';
     }
-}
->>>>>>> 7b8acaa0
+};
 
 var parseStack = function (stack, cb) {
     var frames = [],
