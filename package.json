{
  "name": "opbeat",
  "description": "A standalone (Node.js) client for Opbeat",
  "keywords": [
    "opbeat",
    "log",
    "logging",
    "error",
    "errors",
    "exceptions",
    "monitor",
    "monitoring",
    "alerts",
    "performance",
    "ops",
    "devops"
  ],
  "version": "0.1.1",
  "repository": {
    "type": "git",
    "url": "git://github.com/watson/opbeat-node.git"
  },
  "author": "Thomas Watson Steen <w@tson.dk>",
  "contributors": [
    "Thomas Watson Steen <w@tson.dk>",
    "Matt Robenolt <matt@ydekproductions.com>"
  ],
  "license": "BSD",
  "main": "index",
  "scripts": {
    "test": "NODE_ENV=test mocha --reporter dot"
  },
  "engines": {
    "node": ">= 0.6.0"
  },
<<<<<<< HEAD
=======
  "dependencies": {
    "node-uuid": "1.4.0",
    "raw-stacktrace": "0.0.2"
  },
>>>>>>> 7b8acaa0
  "devDependencies": {
    "connect": "*",
    "express": "*",
    "mocha": "*",
    "should": "*",
    "nock": "*",
    "glob": "*",
    "common": "*",
    "mock-udp": "*"
  },
  "gitHead": "a7b9aef184f51b20b6f1ca51ce5445558a775189",
  "readmeFilename": "README.md",
  "directories": {
    "test": "test"
  }
}<|MERGE_RESOLUTION|>--- conflicted
+++ resolved
@@ -33,13 +33,9 @@
   "engines": {
     "node": ">= 0.6.0"
   },
-<<<<<<< HEAD
-=======
   "dependencies": {
-    "node-uuid": "1.4.0",
     "raw-stacktrace": "0.0.2"
   },
->>>>>>> 7b8acaa0
   "devDependencies": {
     "connect": "*",
     "express": "*",
